package org.sample.web.service;

import java.util.List;

import javax.validation.Valid;

import org.sample.model.Contact;
import org.sample.model.Country;
import org.sample.model.Person;
import org.sample.model.Relative;
import org.sample.auth.model.Authrole;
import org.sample.auth.model.Authuser;
import org.sample.auth.model.Userrole;
import org.sample.web.app.ContactService;
import org.sample.web.app.CountryService;
import org.sample.web.app.PersonService;
import org.sample.web.app.RelativeService;
import org.sample.web.auth.app.AuthroleService;
import org.sample.web.auth.app.AuthuserService;
import org.sample.web.auth.app.UserroleService;
import org.sample.web.form.CountHolder;
import org.sample.web.form.PersonForm;
import org.sample.web.util.BeanExtJsUtils;
import org.slf4j.Logger;
import org.slf4j.LoggerFactory;
import org.springframework.beans.factory.annotation.Required;
import org.springframework.beans.propertyeditors.StringTrimmerEditor;
import org.springframework.stereotype.Service;
import org.springframework.validation.BindingResult;
import org.springframework.web.bind.WebDataBinder;
import org.springframework.web.bind.annotation.InitBinder;
import org.sqlproc.engine.impl.SqlStandardControl;

import ch.ralscha.extdirectspring.annotation.ExtDirectMethod;
import ch.ralscha.extdirectspring.annotation.ExtDirectMethodType;
import ch.ralscha.extdirectspring.bean.ExtDirectFormPostResult;
import ch.ralscha.extdirectspring.bean.ExtDirectStoreReadRequest;
import ch.ralscha.extdirectspring.bean.ExtDirectStoreReadResult;

@Service
public class SimpleService {

    protected final Logger logger = LoggerFactory.getLogger(getClass());

    protected ContactService contactService;
    protected PersonService personService;
    protected CountryService countryService;
    protected RelativeService relativeService;
    protected BeanExtJsUtils beanUtils;
    protected AuthuserService authuserService;
    protected AuthroleService authroleService;
    protected UserroleService userroleService;

    @InitBinder
    public void initBinder(WebDataBinder binder) {
        binder.registerCustomEditor(String.class, new StringTrimmerEditor(true));
    }

    @ExtDirectMethod(value = ExtDirectMethodType.STORE_READ, group = "person")
    public ExtDirectStoreReadResult<Person> loadPeople(ExtDirectStoreReadRequest request) throws Exception {
        logger.info("listPeople -> " + request);

        PersonForm form = beanUtils.buildFormFromParams(request.getParams(), PersonForm.class);
        SqlStandardControl sqlControl = (form.getId() == null) ? beanUtils.buildControlFromParams(request)
                : new SqlStandardControl();
        if (request.getSorters() != null)
            beanUtils.buildSortFromParams(Person.class, sqlControl, request.getSorters());
        logger.info("loadPeople control " + sqlControl);

        CountHolder count = new CountHolder();
        List<Person> people = personService.listPeople(form, sqlControl, count);

        ExtDirectStoreReadResult<Person> result = new ExtDirectStoreReadResult<Person>(new Long(count.getCount()),
                people, true);
        logger.info("listPeople <- " + result);
        return result;
    }

    @ExtDirectMethod(value = ExtDirectMethodType.FORM_POST, group = "person")
    public ExtDirectFormPostResult createPerson(@Valid Person person, BindingResult result) {
        ExtDirectFormPostResult postResult = new ExtDirectFormPostResult(result);
        Person resultPerson = null;
        if (!result.hasErrors()) {
            resultPerson = personService.insertPerson(person);
        }
        if (resultPerson != null) {
            postResult.addResultProperty("id", resultPerson.getId());
        }
        return postResult;
    }

    @ExtDirectMethod(value = ExtDirectMethodType.FORM_POST, group = "person")
    public ExtDirectFormPostResult updatePerson(@Valid Person person, BindingResult result) {
        ExtDirectFormPostResult postResult = new ExtDirectFormPostResult(result);
        Person resultPerson = null;

        if (!result.hasErrors()) {
            person.setNull(Person.Attribute.ssn);
            person.setNull(Person.Attribute.dateOfBirth);
            resultPerson = personService.updatePerson(person);

            if (resultPerson == null)
                throw new RuntimeException("The record has been in the meantime modified");

            postResult.addResultProperty("id", resultPerson.getId());
            postResult.addResultProperty("version", resultPerson.getVersion());
        }
        return postResult;
    }

    @ExtDirectMethod(value = ExtDirectMethodType.FORM_POST, group = "person")
    public ExtDirectFormPostResult deletePerson(Person person, BindingResult result) {
        ExtDirectFormPostResult postResult = new ExtDirectFormPostResult(result);
        Person resultPerson = null;

        if (!result.hasErrors()) {
            if (person.getId() != null) {
                resultPerson = personService.deletePerson(person);
                if (resultPerson == null)
                    throw new RuntimeException("The record has been in the meantime modified");
                postResult.addResultProperty("id", resultPerson.getId());
            }
        }
        return postResult;
    }

    @ExtDirectMethod(value = ExtDirectMethodType.STORE_READ, group = "person")
    public ExtDirectStoreReadResult<Contact> loadContacts(ExtDirectStoreReadRequest request) throws Exception {
        logger.info("loadContacts -> " + request);

        Contact form = beanUtils.buildFormFromParams(request.getParams(), Contact.class);
        SqlStandardControl sqlControl = (form.getId() == null) ? beanUtils.buildControlFromParams(request)
                : new SqlStandardControl();
        if (request.getSorters() != null)
            beanUtils.buildSortFromParams(Contact.class, sqlControl, request.getSorters());
        logger.info("loadContacts control " + sqlControl);

        CountHolder count = new CountHolder();
        List<Contact> contacts = contactService.listContacts(form, sqlControl, count);

        ExtDirectStoreReadResult<Contact> result = new ExtDirectStoreReadResult<Contact>(new Long(count.getCount()),
                contacts, true);
        logger.info("loadContacts <- " + result);
        return result;
    }

    @ExtDirectMethod(value = ExtDirectMethodType.FORM_POST, group = "person")
    public ExtDirectFormPostResult createContact(@Valid Contact contact, BindingResult result) {
        ExtDirectFormPostResult postResult = new ExtDirectFormPostResult(result);
        Contact resultContact = null;
        if (!result.hasErrors()) {
            resultContact = contactService.insertContact(contact);
        }
        if (resultContact != null) {
            postResult.addResultProperty("id", resultContact.getId());
            postResult.addResultProperty("personId", contact.getPersonId());
        }
        return postResult;
    }

    @ExtDirectMethod(value = ExtDirectMethodType.FORM_POST, group = "person")
    public ExtDirectFormPostResult updateContact(@Valid Contact contact, BindingResult result) {
        ExtDirectFormPostResult postResult = new ExtDirectFormPostResult(result);
        Contact resultContact = null;
        if (!result.hasErrors()) {
            contact.setNull(Contact.Attribute.phoneNumber);
            resultContact = contactService.updateContact(contact);

            if (resultContact == null)
                throw new RuntimeException("The record has been in the meantime modified");

            postResult.addResultProperty("id", resultContact.getId());
            postResult.addResultProperty("version", resultContact.getVersion());
            postResult.addResultProperty("personId", contact.getPersonId());

        }
        return postResult;
    }

    @ExtDirectMethod(value = ExtDirectMethodType.FORM_POST, group = "person")
    public ExtDirectFormPostResult deleteContact(Contact contact, BindingResult result) {
        ExtDirectFormPostResult postResult = new ExtDirectFormPostResult(result);
        Contact resultContact = null;
        if (!result.hasErrors()) {
            if (contact.getId() != null) {
                resultContact = contactService.deleteContact(contact);
                postResult.addResultProperty("id", resultContact.getId());
                postResult.addResultProperty("personId", contact.getPersonId());
            }
            if (resultContact == null)
                throw new RuntimeException("The record has been in the meantime modified");
        }
        return postResult;
    }

    @ExtDirectMethod(value = ExtDirectMethodType.STORE_READ, group = "person")
    public ExtDirectStoreReadResult<Country> loadCountries(ExtDirectStoreReadRequest request) throws Exception {
        logger.info("loadCountries -> " + request);

        Country form = beanUtils.buildFormFromParams(request.getParams(), Country.class);
        SqlStandardControl sqlControl = (form.getId() == null) ? beanUtils.buildControlFromParams(request)
                : new SqlStandardControl();
        if (request.getSorters() != null)
            beanUtils.buildSortFromParams(Country.class, sqlControl, request.getSorters());
        logger.info("loadCountries control " + sqlControl);

        CountHolder count = new CountHolder();
        List<Country> contacts = countryService.listCountries(form, sqlControl, count);

        ExtDirectStoreReadResult<Country> result = new ExtDirectStoreReadResult<Country>(new Long(count.getCount()),
                contacts, true);
        logger.info("loadCountries <- " + result);
        return result;
    }

    @ExtDirectMethod(value = ExtDirectMethodType.STORE_READ, group = "person")
    public ExtDirectStoreReadResult<Relative> loadRelatives(ExtDirectStoreReadRequest request) throws Exception {
        logger.info("loadRelatives -> " + request);

        Relative form = beanUtils.buildFormFromParams(request.getParams(), Relative.class);
        SqlStandardControl sqlControl = (form.getId() == null) ? beanUtils.buildControlFromParams(request)
                : new SqlStandardControl();
        if (request.getSorters() != null)
            beanUtils.buildSortFromParams(Relative.class, sqlControl, request.getSorters());
        logger.info("loadRelatives control " + sqlControl);

        CountHolder count = new CountHolder();
        List<Relative> relatives = relativeService.listRelatives(form, sqlControl, count);

        ExtDirectStoreReadResult<Relative> result = new ExtDirectStoreReadResult<Relative>(new Long(count.getCount()),
                relatives, true);
        logger.info("loadRelatives <- " + result);
        return result;
    }

    @ExtDirectMethod(value = ExtDirectMethodType.FORM_POST, group = "person")
    public ExtDirectFormPostResult createRelative(@Valid Relative relative, BindingResult result) {
        ExtDirectFormPostResult postResult = new ExtDirectFormPostResult(result);
        Relative resultRelative = null;
        if (!result.hasErrors()) {
            resultRelative = relativeService.insertRelative(relative);
        }
        if (resultRelative != null) {
            postResult.addResultProperty("id", resultRelative.getId());
            postResult.addResultProperty("personId", resultRelative.getPersonId());
        }
        return postResult;
    }

    @ExtDirectMethod(value = ExtDirectMethodType.FORM_POST, group = "person")
    public ExtDirectFormPostResult updateRelative(@Valid Relative relative, BindingResult result) {
        ExtDirectFormPostResult postResult = new ExtDirectFormPostResult(result);
        Relative resultRelative = null;

        if (!result.hasErrors()) {
            resultRelative = relativeService.updateRelative(relative);

            if (resultRelative == null)
                throw new RuntimeException("The record has been in the meantime modified");

            postResult.addResultProperty("id", resultRelative.getId());
            postResult.addResultProperty("version", resultRelative.getVersion());
            postResult.addResultProperty("personId", resultRelative.getPersonId());
        }
        return postResult;
    }

    @ExtDirectMethod(value = ExtDirectMethodType.FORM_POST, group = "person")
    public ExtDirectFormPostResult deleteRelative(Relative relative, BindingResult result) {
        ExtDirectFormPostResult postResult = new ExtDirectFormPostResult(result);
        Relative resultRelative = null;
        if (!result.hasErrors()) {
            if (relative.getId() != null) {
                resultRelative = relativeService.deleteRelative(relative);
                postResult.addResultProperty("id", resultRelative.getId());
                postResult.addResultProperty("version", resultRelative.getVersion());
                postResult.addResultProperty("personId", resultRelative.getPersonId());
            }
            if (resultRelative == null)
                throw new RuntimeException("The record has been in the meantime modified");
        }
        return postResult;
    }
<<<<<<< HEAD
    
    @ExtDirectMethod(value = ExtDirectMethodType.STORE_READ, group = "auth")
    public ExtDirectStoreReadResult<Authuser> loadAuthusers(ExtDirectStoreReadRequest request) throws Exception {
        logger.info("loadAuthusers -> " + request);

        Authuser form = beanUtils.buildFormFromParams(request.getParams(), Authuser.class);
        SqlStandardControl sqlControl = (form.getId() == null) ? beanUtils.buildControlFromParams(request)
                : new SqlStandardControl();
        if (request.getSorters() != null)
            beanUtils.buildSortFromParams(Authuser.class, sqlControl, request.getSorters());
        logger.info("loadAuthusers control " + sqlControl);

        CountHolder count = new CountHolder();
        List<Authuser> authusers = authuserService.listAuthusers(form, sqlControl, count);

        ExtDirectStoreReadResult<Authuser> result = new ExtDirectStoreReadResult<Authuser>(new Long(count.getCount()),
        		authusers, true);
        logger.info("loadAuthusers <- " + result);
        return result;
    }
    
    @ExtDirectMethod(value = ExtDirectMethodType.FORM_POST, group = "auth")
    public ExtDirectFormPostResult createAuthuser(@Valid Authuser authuser, BindingResult result) {
        ExtDirectFormPostResult postResult = new ExtDirectFormPostResult(result);
        Authuser resultAuthuser = null;
        if (!result.hasErrors()) {
            resultAuthuser = authuserService.insertAuthuser(authuser);
        }
        if (resultAuthuser != null) {
            postResult.addResultProperty("id", resultAuthuser.getId());            
        }
        return postResult;
    }
    
    @ExtDirectMethod(value = ExtDirectMethodType.FORM_POST, group = "auth")
    public ExtDirectFormPostResult updateAuthuser(@Valid Authuser authuser, BindingResult result) {
        ExtDirectFormPostResult postResult = new ExtDirectFormPostResult(result);
        Authuser resultAuthuser = null;

        if (!result.hasErrors()) {            
            resultAuthuser = authuserService.updateAuthuser(authuser);

            if (resultAuthuser == null)
                throw new RuntimeException("The record has been in the meantime modified");

            postResult.addResultProperty("id", resultAuthuser.getId());
            postResult.addResultProperty("version", resultAuthuser.getVersion());
        }
        return postResult;
    }
    
    @ExtDirectMethod(value = ExtDirectMethodType.FORM_POST, group = "auth")
    public ExtDirectFormPostResult deleteAuthuser(Authuser authuser, BindingResult result) {
        ExtDirectFormPostResult postResult = new ExtDirectFormPostResult(result);
        Authuser resultAuthuser = null;
        if (!result.hasErrors()) {
            if (authuser.getId() != null) {
                resultAuthuser = authuserService.deleteAuthuser(authuser);
                postResult.addResultProperty("id", resultAuthuser.getId());
                postResult.addResultProperty("version", resultAuthuser.getVersion());	
            }
            if (resultAuthuser == null)
                throw new RuntimeException("The record has been in the meantime modified");
        }
        return postResult;
    }
    
    @ExtDirectMethod(value = ExtDirectMethodType.STORE_READ, group = "auth")
    public ExtDirectStoreReadResult<Authrole> loadAuthroles(ExtDirectStoreReadRequest request) throws Exception {
        logger.info("loadAuthroles -> " + request);

        Authrole form = beanUtils.buildFormFromParams(request.getParams(), Authrole.class);
        SqlStandardControl sqlControl = (form.getId() == null) ? beanUtils.buildControlFromParams(request)
                : new SqlStandardControl();
        if (request.getSorters() != null)
            beanUtils.buildSortFromParams(Authrole.class, sqlControl, request.getSorters());
        logger.info("loadAuthroles control " + sqlControl);

        CountHolder count = new CountHolder();
        List<Authrole> authroles = authroleService.listAuthroles(form, sqlControl, count);

        ExtDirectStoreReadResult<Authrole> result = new ExtDirectStoreReadResult<Authrole>(new Long(count.getCount()),
        		authroles, true);
        logger.info("loadAuthroles <- " + result);
        return result;
    }
    
    @ExtDirectMethod(value = ExtDirectMethodType.FORM_POST, group = "auth")
    public ExtDirectFormPostResult createAuthrole(@Valid Authrole authrole, BindingResult result) {
        ExtDirectFormPostResult postResult = new ExtDirectFormPostResult(result);
        Authrole resultAuthrole = null;
        if (!result.hasErrors()) {
            resultAuthrole = authroleService.insertAuthrole(authrole);
        }
        if (resultAuthrole != null) {
            postResult.addResultProperty("id", resultAuthrole.getId());            
        }
        return postResult;
    }
    
    @ExtDirectMethod(value = ExtDirectMethodType.FORM_POST, group = "auth")
    public ExtDirectFormPostResult updateAuthrole(@Valid Authrole authrole, BindingResult result) {
        ExtDirectFormPostResult postResult = new ExtDirectFormPostResult(result);
        Authrole resultAuthrole = null;

        if (!result.hasErrors()) {            
            resultAuthrole = authroleService.updateAuthrole(authrole);

            if (resultAuthrole == null)
                throw new RuntimeException("The record has been in the meantime modified");

            postResult.addResultProperty("id", resultAuthrole.getId());
            postResult.addResultProperty("version", resultAuthrole.getVersion());
        }
        return postResult;
    }
    
    @ExtDirectMethod(value = ExtDirectMethodType.FORM_POST, group = "auth")
    public ExtDirectFormPostResult deleteAuthrole(Authrole authrole, BindingResult result) {
        ExtDirectFormPostResult postResult = new ExtDirectFormPostResult(result);
        Authrole resultAuthrole = null;
        if (!result.hasErrors()) {
            if (authrole.getId() != null) {
                resultAuthrole = authroleService.deleteAuthrole(authrole);
                postResult.addResultProperty("id", resultAuthrole.getId());
                postResult.addResultProperty("version", resultAuthrole.getVersion());	
            }
            if (resultAuthrole == null)
                throw new RuntimeException("The record has been in the meantime modified");
        }
        return postResult;
    }
 
    @ExtDirectMethod(value = ExtDirectMethodType.STORE_READ, group = "auth")
    public ExtDirectStoreReadResult<Userrole> loadUserroles(ExtDirectStoreReadRequest request) throws Exception {
        logger.info("loadUserroles -> " + request);

        Userrole form = beanUtils.buildFormFromParams(request.getParams(), Userrole.class);
        SqlStandardControl sqlControl = (form.getId() == null) ? beanUtils.buildControlFromParams(request)
                : new SqlStandardControl();
        if (request.getSorters() != null)
            beanUtils.buildSortFromParams(Userrole.class, sqlControl, request.getSorters());
        logger.info("loadUserroles control " + sqlControl);

        CountHolder count = new CountHolder();
        List<Userrole> userroles = userroleService.listUserroles(form, sqlControl, count);

        ExtDirectStoreReadResult<Userrole> result = new ExtDirectStoreReadResult<Userrole>(new Long(count.getCount()),
        		userroles, true);
        logger.info("loadUserroles <- " + result);
        return result;
    }
    
    @ExtDirectMethod(value = ExtDirectMethodType.FORM_POST, group = "auth")
    public ExtDirectFormPostResult createUserrole(@Valid Userrole userrole, BindingResult result) {
        ExtDirectFormPostResult postResult = new ExtDirectFormPostResult(result);
        Userrole resultUserrole = null;
        if (!result.hasErrors()) {
            resultUserrole = userroleService.insertUserrole(userrole);
        }
        if (resultUserrole != null) {
            postResult.addResultProperty("id", resultUserrole.getId());            
        }
        return postResult;
    }
    
    @ExtDirectMethod(value = ExtDirectMethodType.FORM_POST, group = "auth")
    public ExtDirectFormPostResult updateUserrole(@Valid Userrole userrole, BindingResult result) {
        ExtDirectFormPostResult postResult = new ExtDirectFormPostResult(result);
        Userrole resultUserrole = null;

        if (!result.hasErrors()) {            
            resultUserrole = userroleService.updateUserrole(userrole);

            if (resultUserrole == null)
                throw new RuntimeException("The record has been in the meantime modified");

            postResult.addResultProperty("id", resultUserrole.getId());
            postResult.addResultProperty("version", resultUserrole.getVersion());
        }
        return postResult;
    }
    
    @ExtDirectMethod(value = ExtDirectMethodType.FORM_POST, group = "auth")
    public ExtDirectFormPostResult deleteUserrole(Userrole userrole, BindingResult result) {
        ExtDirectFormPostResult postResult = new ExtDirectFormPostResult(result);
        Userrole resultUserrole = null;
        if (!result.hasErrors()) {
            if (userrole.getId() != null) {
                resultUserrole = userroleService.deleteUserrole(userrole);
                postResult.addResultProperty("id", resultUserrole.getId());
                postResult.addResultProperty("version", resultUserrole.getVersion());	
            }
            if (resultUserrole == null)
                throw new RuntimeException("The record has been in the meantime modified");
        }
        return postResult;
    }
    
    
=======

>>>>>>> 3e8fa6cd
    @Required
    public void setContactService(ContactService contactService) {
        this.contactService = contactService;
    }

    @Required
    public void setPersonService(PersonService personService) {
        this.personService = personService;
    }

    @Required
    public void setCountryService(CountryService countryService) {
        this.countryService = countryService;
    }

    @Required
    public void setRelativeService(RelativeService relativeService) {
        this.relativeService = relativeService;
    }

    @Required
    public void setAuthuserService(AuthuserService authuserService) {
        this.authuserService = authuserService;
    }
    
    @Required
    public void setAuthroleService(AuthroleService authroleService) {
        this.authroleService = authroleService;
    }
    
    @Required
    public void setUserroleService(UserroleService userroleService) {
        this.userroleService = userroleService;
    }
    
    @Required
    public void setBeanUtils(BeanExtJsUtils beanUtils) {
        this.beanUtils = beanUtils;
    }

}<|MERGE_RESOLUTION|>--- conflicted
+++ resolved
@@ -281,7 +281,6 @@
         }
         return postResult;
     }
-<<<<<<< HEAD
     
     @ExtDirectMethod(value = ExtDirectMethodType.STORE_READ, group = "auth")
     public ExtDirectStoreReadResult<Authuser> loadAuthusers(ExtDirectStoreReadRequest request) throws Exception {
@@ -481,10 +480,6 @@
         return postResult;
     }
     
-    
-=======
-
->>>>>>> 3e8fa6cd
     @Required
     public void setContactService(ContactService contactService) {
         this.contactService = contactService;
