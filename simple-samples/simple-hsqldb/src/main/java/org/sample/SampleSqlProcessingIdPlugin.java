package org.sample;

import java.lang.reflect.InvocationTargetException;
import java.lang.reflect.Method;
import java.util.Map;
import java.util.concurrent.ConcurrentHashMap;

import org.apache.commons.beanutils.MethodUtils;
import org.sample.model.Contact;
import org.sample.model.Person;
import org.slf4j.Logger;
import org.slf4j.LoggerFactory;
import org.sqlproc.engine.SqlControl;
import org.sqlproc.engine.plugin.SqlProcessingIdPlugin;

public class SampleSqlProcessingIdPlugin implements SqlProcessingIdPlugin {

    private final Logger logger = LoggerFactory.getLogger(getClass());
    private final Map<String, String> processingIds = new ConcurrentHashMap<>();

    @Override
    public String getProcessingId(String name, Object dynamicInputValues, SqlControl sqlControl) {

        String processingId = sqlControl != null ? sqlControl.getProcessingId() : null;

        if (processingId != null) {
            logger.info("name {}, id provided {}, input {}", name, processingId,
                    (dynamicInputValues != null ? dynamicInputValues.getClass() : null));
            if (name.toUpperCase().startsWith("INSERT"))
                return processingId;

<<<<<<< HEAD
=======
            // docasna kontrola, jestli skutecne je processingId korektne pouzit
>>>>>>> aefd6d3f
            Method gpiMethod = MethodUtils.getAccessibleMethod(dynamicInputValues.getClass(), "getProcessingId",
                    new Class[] { Object[].class });

            if (gpiMethod != null) {
                Object[] firstMax = new Object[] {
                        new Integer[] { (sqlControl != null ? sqlControl.getFirstResult() : null),
                                (sqlControl != null ? sqlControl.getMaxResults() : null) } };
                try {
                    String dynProcessingId = (String) gpiMethod.invoke(dynamicInputValues, firstMax);
<<<<<<< HEAD
                    if (dynProcessingId != null) {
                        String cachedProcessingId = processingIds.get(processingId);
                        if (cachedProcessingId == null)
                            cachedProcessingId = processingIds.put(processingId, dynProcessingId);
                        if (cachedProcessingId != null) {
                            if (!cachedProcessingId.equals(dynProcessingId))
                                throw new RuntimeException(
                                        "nutno prozkoumat " + cachedProcessingId + "<>" + dynProcessingId);
                        }
=======
                    String cachedProcessingId = processingIds.get(processingId);
                    if (cachedProcessingId == null)
                        cachedProcessingId = processingIds.put(processingId, dynProcessingId);
                    if (cachedProcessingId != null) {
                        if (!cachedProcessingId.equals(dynProcessingId))
                            throw new RuntimeException(
                                    "nutno prozkoumat " + cachedProcessingId + "<>" + dynProcessingId);
>>>>>>> aefd6d3f
                    }
                } catch (IllegalAccessException | InvocationTargetException e) {
                    logger.error("getProcessingId", e);
                }
            } else {
                logger.warn("Neni getProcessingId pro " + dynamicInputValues);
            }

            return processingId;
        }

        Integer[] firstMax = { (sqlControl != null ? sqlControl.getFirstResult() : null),
                (sqlControl != null ? sqlControl.getMaxResults() : null) };
        if (dynamicInputValues instanceof Contact)
            processingId = ((Contact) dynamicInputValues).getProcessingId(firstMax);
        else if (dynamicInputValues instanceof Person)
            processingId = ((Person) dynamicInputValues).getProcessingId(firstMax);
        logger.info("name {}, id {}, input {}, sqlcid {}", name, processingId,
                (dynamicInputValues != null ? dynamicInputValues.getClass() : null),
                (sqlControl != null ? sqlControl.getProcessingId() : null));
        return processingId;
    }
}<|MERGE_RESOLUTION|>--- conflicted
+++ resolved
@@ -29,10 +29,6 @@
             if (name.toUpperCase().startsWith("INSERT"))
                 return processingId;
 
-<<<<<<< HEAD
-=======
-            // docasna kontrola, jestli skutecne je processingId korektne pouzit
->>>>>>> aefd6d3f
             Method gpiMethod = MethodUtils.getAccessibleMethod(dynamicInputValues.getClass(), "getProcessingId",
                     new Class[] { Object[].class });
 
@@ -42,7 +38,6 @@
                                 (sqlControl != null ? sqlControl.getMaxResults() : null) } };
                 try {
                     String dynProcessingId = (String) gpiMethod.invoke(dynamicInputValues, firstMax);
-<<<<<<< HEAD
                     if (dynProcessingId != null) {
                         String cachedProcessingId = processingIds.get(processingId);
                         if (cachedProcessingId == null)
@@ -52,15 +47,6 @@
                                 throw new RuntimeException(
                                         "nutno prozkoumat " + cachedProcessingId + "<>" + dynProcessingId);
                         }
-=======
-                    String cachedProcessingId = processingIds.get(processingId);
-                    if (cachedProcessingId == null)
-                        cachedProcessingId = processingIds.put(processingId, dynProcessingId);
-                    if (cachedProcessingId != null) {
-                        if (!cachedProcessingId.equals(dynProcessingId))
-                            throw new RuntimeException(
-                                    "nutno prozkoumat " + cachedProcessingId + "<>" + dynProcessingId);
->>>>>>> aefd6d3f
                     }
                 } catch (IllegalAccessException | InvocationTargetException e) {
                     logger.error("getProcessingId", e);
