--- conflicted
+++ resolved
@@ -25,17 +25,14 @@
 SEL1(OPT,POSTGRESQL)=select currval(pg_get_serial_sequence('person','id'));
 SEL2(OPT,POSTGRESQL)=select currval(pg_get_serial_sequence('contact','id'));
 SEL1(OPT,INFORMIX)=SELECT FIRST 1 dbinfo('bigserial') FROM systables;
-<<<<<<< HEAD
+SEL1(OPT,MSSQL)=JDBC;
 SEL1(OPT,DB2)=select identity_val_local() from sysibm.dual;
-=======
-SEL1(OPT,MSSQL)=JDBC;
 /*
  * Settings for testing getting generated keys through JDBC function.
  */
 SEL1(OPT,IDSEL_JDBC_TRUE)=JDBC;
 SEL1(OPT,IDSEL_JDBC_FALSE)=generates test exception;
 
->>>>>>> 2a81c1ca
 
 // META SQL query
 ANSI_BASIC(QRY)=
@@ -1528,11 +1525,7 @@
   SET p.NAME_FIRST = :name.first, p.CREATEDDATE = :createdDate^date^any
   {= where p.ID = :id }
 ;
-<<<<<<< HEAD
-UPDATE_PERSON(CRUD,POSTGRESQL,INFORMIX,DB2)=
-=======
-UPDATE_PERSON(CRUD,POSTGRESQL,INFORMIX,MSSQL)=
->>>>>>> 2a81c1ca
+UPDATE_PERSON(CRUD,POSTGRESQL,INFORMIX,MSSQL,DB2)=
   update PERSON
   SET NAME_FIRST = :name.first, CREATEDDATE = :createdDate^date^any
   {= where ID = :id }
@@ -1543,11 +1536,7 @@
   {= set p.NAME_FIRST = :name.first, p.CREATEDDATE = :createdDate^date}
   {= where p.ID = :id }
 ;
-<<<<<<< HEAD
-UPDATE_PERSON_2(CRUD,POSTGRESQL,INFORMIX,DB2)=
-=======
-UPDATE_PERSON_2(CRUD,POSTGRESQL,INFORMIX,MSSQL)=
->>>>>>> 2a81c1ca
+UPDATE_PERSON_2(CRUD,POSTGRESQL,INFORMIX,MSSQL,DB2)=
   update PERSON
   {= set NAME_FIRST = :name.first, CREATEDDATE = :createdDate^date}
   {= where ID = :id }
