package org.sqlproc.sample.simple;

import java.sql.Connection;
import java.sql.DriverManager;
import java.sql.SQLException;
import java.sql.Statement;
import java.util.List;

import org.junit.Assert;
import org.slf4j.Logger;
import org.slf4j.LoggerFactory;
import org.sqlproc.engine.SqlEngineFactory;
import org.sqlproc.engine.SqlSession;
import org.sqlproc.engine.jdbc.JdbcEngineFactory;
import org.sqlproc.engine.jdbc.JdbcSimpleSession;
import org.sqlproc.engine.util.DDLLoader;
import org.sqlproc.sample.simple.dao.BankAccountDao;
import org.sqlproc.sample.simple.dao.BookDao;
import org.sqlproc.sample.simple.dao.ContactDao;
import org.sqlproc.sample.simple.dao.CreditCardDao;
import org.sqlproc.sample.simple.dao.LibraryDao;
import org.sqlproc.sample.simple.dao.MovieDao;
import org.sqlproc.sample.simple.dao.PersonDao;
import org.sqlproc.sample.simple.dao.PersonLibraryDao;
import org.sqlproc.sample.simple.dao.SubscriberDao;
import org.sqlproc.sample.simple.model.BankAccount;
import org.sqlproc.sample.simple.model.Contact;
import org.sqlproc.sample.simple.model.CreditCard;
import org.sqlproc.sample.simple.model.Library;
import org.sqlproc.sample.simple.model.Movie;
import org.sqlproc.sample.simple.model.NewBook;
import org.sqlproc.sample.simple.model.Person;
import org.sqlproc.sample.simple.model.PhoneNumber;
import org.sqlproc.sample.simple.model.Subscriber;
import org.sqlproc.sample.simple.type.PhoneNumberType;

public class Main {

    private final Logger logger = LoggerFactory.getLogger(getClass());

    private Connection connection;
    private SqlSession session;
    private SqlEngineFactory sqlFactory;
    private List<String> ddls;

    static {
        try {
            DriverManager.registerDriver(new org.hsqldb.jdbcDriver());
        } catch (SQLException e) {
            e.printStackTrace();
        }
    }

    public Main() throws SQLException {
        JdbcEngineFactory factory = new JdbcEngineFactory();
        factory.setMetaFilesNames("statements.qry");
        factory.addCustomType(new PhoneNumberType());
        this.sqlFactory = factory;

        ddls = DDLLoader.getDDLs(this.getClass(), "hsqldb.ddl");

        connection = DriverManager.getConnection("jdbc:hsqldb:mem:sqlproc", "sa", "");
        session = new JdbcSimpleSession(connection);
    }

    public void setupDb() throws SQLException {

        Statement stmt = null;

        try {
            stmt = connection.createStatement();
            for (int i = 0, n = ddls.size(); i < n; i++) {
                String ddl = ddls.get(i);
                if (ddl == null)
                    continue;
                System.out.println(ddl);
                stmt.addBatch(ddl);
            }
            stmt.executeBatch();

        } finally {
            if (stmt != null)
                stmt.close();
        }
    }

    // public Person insertPerson(Person person) {
    // SqlCrudEngine sqlInsertPerson = sqlFactory.getCrudEngine("INSERT_PERSON");
    // int count = sqlInsertPerson.insert(session, person);
    // logger.info("insert person: " + count + ": " + person);
    // return (count > 0) ? person : null;
    // }

    // public Person insertPersonContacts(Person person, Contact... contacts) {
    // SqlCrudEngine sqlInsertContact = sqlFactory.getCrudEngine("INSERT_CONTACT");
    // if (contacts != null) {
    // for (Contact contact : contacts) {
    // contact.setPerson(person);
    // int count = sqlInsertContact.insert(session, contact);
    // logger.info("insert contact: " + count + ": " + contact);
    // if (count > 0)
    // person.getContacts().add(contact);
    // }
    // }
    // return person;
    // }

    // public Library insertLibrary(Library library) {
    // SqlCrudEngine sqlInsertLibrary = sqlFactory.getCrudEngine("INSERT_LIBRARY");
    // int count = sqlInsertLibrary.insert(session, library);
    // logger.info("insert library: " + count + ": " + library);
    // return (count > 0) ? library : null;
    // }

    // public Subscriber insertLibrarySubscriber(Library library, Subscriber subscriber) {
    // SqlCrudEngine sqlInsertSubscriber = sqlFactory.getCrudEngine("INSERT_SUBSCRIBER");
    // if (subscriber != null) {
    // subscriber.setLibrary(library);
    // int count = sqlInsertSubscriber.insert(session, subscriber);
    // logger.info("insert subscriber: " + count + ": " + subscriber);
    // if (count > 0)
    // library.getSubscribers().add(subscriber);
    // }
    // return subscriber;
    // }

    // public BankAccount insertBankAccount(BankAccount bankAccount) {
    // SqlCrudEngine sqlInsertBankAccount = sqlFactory.getCrudEngine("INSERT_BANK_ACCOUNT");
    // int count = sqlInsertBankAccount.insert(session, bankAccount);
    // logger.info("insert bank account: " + count + ": " + bankAccount);
    // if (count > 0)
    // bankAccount.getSubscriber().getBillingDetails().add(bankAccount);
    // return (count > 0) ? bankAccount : null;
    // }

    // public CreditCard insertCreditCard(CreditCard creditCard) {
    // SqlCrudEngine sqlInsertCreditCard = sqlFactory.getCrudEngine("INSERT_CREDIT_CARD");
    // int count = sqlInsertCreditCard.insert(session, creditCard);
    // logger.info("insert credit card: " + count + ": " + creditCard);
    // if (count > 0)
    // creditCard.getSubscriber().getBillingDetails().add(creditCard);
    // return (count > 0) ? creditCard : null;
    // }

    // public Movie insertMovie(Movie movie) {
    // SqlCrudEngine sqlInsertMedia = sqlFactory.getCrudEngine("INSERT_MEDIA");
    // SqlCrudEngine sqlInsertMovie = sqlFactory.getCrudEngine("INSERT_MOVIE");
    // int count = sqlInsertMedia.insert(session, movie);
    // if (count > 0) {
    // sqlInsertMovie.insert(session, movie);
    // }
    // logger.info("insert movie: " + count + ": " + movie);
    // return (count > 0) ? movie : null;
    // }

<<<<<<< HEAD
    public NewBook insertNewBook(NewBook book) {
        SqlCrudEngine sqlInsertMedia = sqlFactory.getCrudEngine("INSERT_MEDIA");
        SqlCrudEngine sqlInsertNewBook = sqlFactory.getCrudEngine("INSERT_NEW_BOOK");
        int count = sqlInsertMedia.insert(session, book);
        if (count > 0) {
            sqlInsertNewBook.insert(session, book);
        }
        logger.info("insert book: " + count + ": " + book);
        return (count > 0) ? book : null;
    }
=======
    // public Book insertBook(Book book) {
    // SqlCrudEngine sqlInsertMedia = sqlFactory.getCrudEngine("INSERT_MEDIA");
    // SqlCrudEngine sqlInsertBook = sqlFactory.getCrudEngine("INSERT_BOOK");
    // int count = sqlInsertMedia.insert(session, book);
    // if (count > 0) {
    // sqlInsertBook.insert(session, book);
    // }
    // logger.info("insert book: " + count + ": " + book);
    // return (count > 0) ? book : null;
    // }
>>>>>>> 25310943

    // public void insertPersonLibrary(Person person, Media... media) {
    // SqlCrudEngine sqlInsertPersonLibrary = sqlFactory.getCrudEngine("INSERT_PERSON_LIBRARY");
    // if (media != null) {
    // for (Media media1 : media) {
    // PersonLibrary personLibrary = new PersonLibrary(person.getId(), media1.getId());
    // int count = sqlInsertPersonLibrary.insert(session, personLibrary);
    // logger.info("insert person library: " + count + ": " + personLibrary);
    // if (count > 0)
    // person.getLibrary().add(media1);
    // }
    // }
    // }

    // public Person getPerson(Person person) {
    // SqlCrudEngine sqlEngine = sqlFactory.getCrudEngine("GET_PERSON");
    // String s = sqlEngine.getGetSql(person, null);
    // Person p = sqlEngine.get(session, Person.class, person);
    // logger.info("get person: " + p);
    // return p;
    // }

    // public Person updatePersonNoNull(Person person) {
    // SqlCrudEngine sqlEngine = sqlFactory.getCrudEngine("UPDATE_PERSON");
    // sqlEngine.setFeature(SqlFeature.EMPTY_FOR_NULL, Boolean.TRUE);
    // int count = 0;
    // try {
    // count = sqlEngine.update(session, person);
    // } finally {
    // sqlEngine.unsetFeature(SqlFeature.EMPTY_FOR_NULL);
    // }
    // logger.info("update person: " + count);
    // return (count > 0) ? person : null;
    // }

    // public Person updatePersonIsNull(Person person) {
    // SqlCrudEngine sqlEngine = sqlFactory.getCrudEngine("UPDATE_PERSON");
    // sqlEngine.setFeature(SqlFeature.EMPTY_USE_METHOD_IS_NULL, Boolean.TRUE);
    // int count = 0;
    // try {
    // count = sqlEngine.update(session, person);
    // } finally {
    // sqlEngine.unsetFeature(SqlFeature.EMPTY_USE_METHOD_IS_NULL);
    // }
    // logger.info("update person: " + count);
    // return (count > 0) ? person : null;
    // }

    // public Person updatePerson(Person person) {
    // SqlCrudEngine sqlEngine = sqlFactory.getCrudEngine("UPDATE_PERSON");
    // int count = sqlEngine.update(session, person);
    // logger.info("update person: " + count);
    // return (count > 0) ? person : null;
    // }

<<<<<<< HEAD
    public NewBook getNewBook(NewBook book) {
        SqlCrudEngine sqlEngine = sqlFactory.getCrudEngine("GET_NEW_BOOK");
        NewBook b = sqlEngine.get(session, NewBook.class, book);
        logger.info("get book: " + b);
        return b;
    }
=======
    // public Book getBook(Book book) {
    // SqlCrudEngine sqlEngine = sqlFactory.getCrudEngine("GET_BOOK");
    // Book b = sqlEngine.get(session, Book.class, book);
    // logger.info("get book: " + b);
    // return b;
    // }
>>>>>>> 25310943

    // public List<Person> listAll() {
    // SqlQueryEngine sqlEngine = sqlFactory.getQueryEngine("ALL_PEOPLE");
    // List<Person> list = sqlEngine.query(session, Person.class);
    // logger.info("listAll size: " + list.size());
    // return list;
    // }

    // public List<Person> listSome(Person person) {
    // SqlQueryEngine sqlEngine = sqlFactory.getQueryEngine("ALL_PEOPLE");
    // List<Person> list = sqlEngine.query(session, Person.class, person, SqlOrder.getDescOrder(2));
    // logger.info("listSome size: " + list.size());
    // return list;
    // }

    // public List<Person> listLike(Person person, boolean partialLike) {
    // SqlQueryEngine sqlEngine = partialLike ? sqlFactory.getQueryEngine("LIKE_PEOPLE") : sqlFactory
    // .getQueryEngine("LIKE_PEOPLE_FULL");
    // List<Person> list = sqlEngine.query(session, Person.class, person, SqlOrder.getDescOrder(2));
    // logger.info("listSome size: " + list.size());
    // return list;
    // }

    // public boolean delete(Person person) {
    // SqlCrudEngine sqlEngine = sqlFactory.getCrudEngine("DELETE_PERSON");
    // int count = sqlEngine.delete(session, person);
    // logger.info("delete: " + count);
    // return (count > 0);
    // }

    // public List<Person> listPeopleAndContacts(Person person) {
    // SqlQueryEngine sqlEngine = sqlFactory.getQueryEngine("ALL_PEOPLE_AND_CONTACTS");
    // List<Person> list = sqlEngine.query(session, Person.class, person, SqlQueryEngine.ASC_ORDER);
    // logger.info("listSome size: " + list.size());
    // return list;
    // }

    // public List<Person> listPeopleAndContacts2(Person person) {
    // SqlQueryEngine sqlEngine = sqlFactory.getQueryEngine("ALL_PEOPLE_AND_CONTACTS2");
    // / Map<String, Class<?>> moreResultClasses = new HashMap<String, Class<?>>();
    // moreResultClasses.put("linked", LinkedList.class);
    // List<Person> list = sqlEngine.query(session, Person.class, person, null, SqlQueryEngine.ASC_ORDER,
    // moreResultClasses);
    // logger.info("listSome size: " + list.size());
    // return list;
    // }

    // public List<Person> listPeopleLibrary(Person person) {
    // SqlQueryEngine sqlEngine = sqlFactory.getQueryEngine("ALL_PEOPLE_LIBRARY");
    // Map<String, Class<?>> moreResultClasses = new HashMap<String, Class<?>>();
    // moreResultClasses.put("movie", Movie.class);
    // moreResultClasses.put("book", NewBook.class);
    // List<Person> list = sqlEngine.query(session, Person.class, null, null, SqlQueryEngine.ASC_ORDER,
    // moreResultClasses);
    // logger.info("listSome size: " + list.size());
    // return list;
    // }

    // public List<Person> listCustom(Contact contact) {
    // SqlQueryEngine sqlEngine = sqlFactory.getQueryEngine("ALL_PEOPLE_AND_CONTACTS_CUSTOM");
    // List<Person> list = sqlEngine.query(session, Person.class, contact, SqlQueryEngine.ASC_ORDER);
    // logger.info("listCustom size: " + list.size());
    // return list;
    // }

    // public List<Subscriber> listAllSubsribersWithBillingDetails() {
    // SqlQueryEngine sqlEngine = sqlFactory.getQueryEngine("ALL_SUBSCRIBERS_BILLING_DETAILS");
    // Map<String, Class<?>> moreResultClasses = new HashMap<String, Class<?>>();
    // moreResultClasses.put("BA", BankAccount.class);
    // moreResultClasses.put("CC", CreditCard.class);
    // List<Subscriber> list = sqlEngine.query(session, Subscriber.class, null, null, SqlQueryEngine.ASC_ORDER,
    // moreResultClasses);
    // logger.info("listAllSubsribersWithBillingDetails size: " + list.size());
    // return list;
    // }

    // public java.sql.Timestamp callSimpleFunction(java.sql.Timestamp stamp) {
    // FormSimpleFunction f = new FormSimpleFunction();
    // f.setTime(stamp);
    // SqlProcedureEngine callableEngine = sqlFactory.getProcedureEngine("SIMPLE_FUNCTION");
    // Object result = callableEngine.callFunction(session, f);
    // logger.info("callSimpleFunction result: " + result);
    // return (java.sql.Timestamp) result;
    // }

    // public java.sql.Timestamp callSimpleFunctionToInputForm(java.sql.Timestamp stamp) {
    // FormSimpleFunction f = new FormSimpleFunction();
    // f.setTime(stamp);
    // SqlProcedureEngine callableEngine = sqlFactory.getProcedureEngine("SIMPLE_FUNCTION_TO_IN_FORM");
    // callableEngine.callFunction(session, f);
    // logger.info("callSimpleFunctionToInputForm result: " + f.getTime2());
    // return f.getTime2();
    // }

    // public Long callStoredProcedure(String name) {
    // Person p = new Person(name);
    // SqlProcedureEngine callableEngine = sqlFactory.getProcedureEngine("INSERT_PERSON_CALL");
    // callableEngine.callUpdate(session, p);
    // logger.info("callStoredProcedure result: " + p.getId());
    // return p.getId();
    // }

    public void initDao() throws SQLException {
        bankAccountDao = new BankAccountDao(session, sqlFactory);
        bookDao = new BookDao(session, sqlFactory);
        contactDao = new ContactDao(session, sqlFactory);
        creditCardDao = new CreditCardDao(session, sqlFactory);
        libraryDao = new LibraryDao(session, sqlFactory);
        movieDao = new MovieDao(session, sqlFactory);
        personDao = new PersonDao(session, sqlFactory);
        personLibraryDao = new PersonLibraryDao(session, sqlFactory);
        subscriberDao = new SubscriberDao(session, sqlFactory);
    }

    private BankAccountDao bankAccountDao;
    private BookDao bookDao;
    private ContactDao contactDao;
    private CreditCardDao creditCardDao;
    private LibraryDao libraryDao;
    private MovieDao movieDao;
    private PersonDao personDao;
    private PersonLibraryDao personLibraryDao;
    private SubscriberDao subscriberDao;

    public static void main(String[] args) throws Exception {
        Person person, p;
<<<<<<< HEAD
        NewBook book, b;
=======
        BankAccount bankAccount, b1;
        Book book, b;
        Contact contact, c;
        CreditCard creditCard, c1;
        Library l, library;
        Movie movie, m;
        Subscriber subscriber, s;

>>>>>>> 25310943
        List<Person> list;
        boolean deleted;
        Main main = new Main();
        main.setupDb();
        main.initDao();

        // insert
        Person jan = main.getPersonDao().insertPerson(new Person("Jan", "Jánský"));
        main.getContactDao().insertPersonContacts(jan,
                new Contact()._setAddress("Jan address 1")._setPhoneNumber(new PhoneNumber(111, 222, 3333)));
        Person janik = main.getPersonDao().insertPerson(new Person("Janík", "Janíček"));
        main.getContactDao().insertPersonContacts(janik, new Contact()._setAddress("Janik address 1"));
        Person honza = main.getPersonDao().insertPerson(new Person("Honza", "Honzovský"));
        main.getContactDao().insertPersonContacts(honza, new Contact()._setAddress("Honza address 1"),
                new Contact()._setAddress("Honza address 2"));
        Person honzik = main.getPersonDao().insertPerson(new Person("Honzik", "Honzíček"));
        Person andrej = main.getPersonDao().insertPerson(new Person("Andrej", "Andrejček")._setSsn("123456789"));
        main.getContactDao().insertPersonContacts(andrej,
                new Contact()._setAddress("Andrej address 1")._setPhoneNumber(new PhoneNumber(444, 555, 6666)));

        Library lib = main.getLibraryDao().insertLibrary(new Library("Alexandria Library"));
        Subscriber janikS = main.getSubscriberDao().insertLibrarySubscriber(lib,
                new Subscriber(lib, "Janik Subscr")._setContact(jan.getContacts().get(0)));
        Subscriber honzaS = main.getSubscriberDao().insertLibrarySubscriber(lib,
                new Subscriber(lib, "Honza Subscr")._setContact(honza.getContacts().get(0)));

        BankAccount bankAccount1 = main.getBankAccountDao().insertBankAccount(
                new BankAccount(janikS, "BA")._setBaAccount("account 1"));
        main.getBankAccountDao().insertBankAccount(new BankAccount(honzaS, "BA")._setBaAccount("account 2"));
        CreditCard creditCard1 = main.getCreditCardDao().insertCreditCard(
                new CreditCard(janikS, "CC")._setCcNumber(123L));
        main.getCreditCardDao().insertCreditCard(new CreditCard(honzaS, "CC")._setCcNumber(456L));

<<<<<<< HEAD
        NewBook book1 = main.insertNewBook(new NewBook("The Adventures of Robin Hood", "978-0140367003"));
        NewBook book2 = main.insertNewBook(new NewBook("The Three Musketeers", "978-1897093634"));
        Movie movie1 = main.insertMovie(new Movie("Pippi Långstrump i Söderhavet", "abc", 82));
        Movie movie2 = main.insertMovie(new Movie("Die Another Day", "def", 95));
=======
        Book book1 = main.getBookDao().insertBook(new Book("The Adventures of Robin Hood", "978-0140367003"));
        Book book2 = main.getBookDao().insertBook(new Book("The Three Musketeers", "978-1897093634"));
        Movie movie1 = main.getMovieDao().insertMovie(new Movie("Pippi Långstrump i Söderhavet", "abc", 82));
        Movie movie2 = main.getMovieDao().insertMovie(new Movie("Die Another Day", "def", 95));
>>>>>>> 25310943

        main.getPersonLibraryDao().insertPersonLibrary(jan, book1, movie1);
        main.getPersonLibraryDao().insertPersonLibrary(honza, book2, movie2);
        main.getPersonLibraryDao().insertPersonLibrary(andrej, book1, book2, movie2);

        // update
        person = new Person();
        person.setId(andrej.getId());
        person.setFirstName("Andrejík");
        p = main.getPersonDao().updatePerson(person);
        Assert.assertNotNull(p);

        bankAccount1.setBaAccount("updated account");
        bankAccount1.setSubscriber(honzaS);
        b1 = main.getBankAccountDao().updateBankAccount(bankAccount1);
        Assert.assertNotNull(b1);

        book1.setIsbn("978-9940367003");
        book1.setTitle("The Adventures of Robin Hood Updated");
        b = main.getBookDao().updateBook(book1);
        Assert.assertNotNull(b);

        contact = honza.getContacts().get(0);
        contact.setAddress("Honza address 1 Updated");
        contact.setPhoneNumber(new PhoneNumber(000, 000, 0000));
        c = main.getContactDao().updateContact(contact);
        Assert.assertNotNull(c);

        creditCard1.setType("DD");
        c1 = main.getCreditCardDao().updateCreditCard(creditCard1);
        Assert.assertNotNull(c1);

        lib.setName("Alexandria Library Updated");
        l = main.getLibraryDao().updateLibrary(lib);
        Assert.assertNotNull(c);

        movie1.setUrlimdb("def Updated");
        movie1.setTitle("Die Another Day Updated");
        m = main.getMovieDao().updateMovie(movie1);
        Assert.assertNotNull(m);

        janikS.setName("Janik Subscr Updated");
        s = main.getSubscriberDao().updateSubscriber(janikS);
        Assert.assertNotNull(s);

        // get
        person = new Person();
        person.setId(andrej.getId());
        p = main.getPersonDao().getPerson(person);
        Assert.assertNotNull(p);
        Assert.assertEquals("Andrejík", p.getFirstName());
        Assert.assertEquals("Andrejček", p.getLastName());
        Assert.assertEquals("123456789", p.getSsn());

        // update also with null values
        person = new Person();
        person.setId(andrej.getId());
        person.setFirstName("Andrioša");
        person.setNull(Person.Attribute.ssn);
        p = main.getPersonDao().updatePerson(person);
        Assert.assertNotNull(p);

        person = new Person();
        person.setId(andrej.getId());
        p = main.getPersonDao().getPerson(person);
        Assert.assertNotNull(p);
        Assert.assertEquals("Andrioša", p.getFirstName());
        Assert.assertEquals("Andrejček", p.getLastName());
        Assert.assertNull(p.getSsn());

        // get
        book = new NewBook();
        book.setId(book1.getId());
<<<<<<< HEAD
        b = main.getNewBook(book);
        Assert.assertNotNull(b);
        Assert.assertEquals("978-0140367003", b.getNewIsbn());
        Assert.assertEquals("The Adventures of Robin Hood", b.getTitle());
=======
        b = main.getBookDao().getBook(book);
        Assert.assertNotNull(b);
        Assert.assertEquals("978-9940367003", b.getIsbn());
        Assert.assertEquals("The Adventures of Robin Hood Updated", b.getTitle());

        bankAccount = new BankAccount();
        bankAccount.setId(bankAccount1.getId());
        b1 = main.getBankAccountDao().getBankAccount(bankAccount);
        Assert.assertNotNull(b1);
        Assert.assertEquals("updated account", b1.getBaAccount());
        Assert.assertEquals(honzaS.getId(), b1.getSubscriber().getId());

        contact = new Contact();
        contact.setId(honza.getContacts().get(0).getId());
        c = main.getContactDao().getContact(contact);
        Assert.assertNotNull(c);
        Assert.assertEquals("Honza address 1 Updated", c.getAddress());
        Assert.assertEquals(new PhoneNumber(000, 0000, 0000), c.getPhoneNumber());

        creditCard = new CreditCard();
        creditCard.setId(creditCard1.getId());
        c1 = main.getCreditCardDao().getCreditCard(creditCard);
        Assert.assertNotNull(c1);
        Assert.assertEquals("DD", c1.getType());

        library = new Library();
        library.setId(lib.getId());
        l = main.getLibraryDao().getLibrary(library);
        Assert.assertNotNull(l);

        movie = new Movie();
        movie.setId(movie1.getId());
        m = main.getMovieDao().getMovie(movie);
        Assert.assertNotNull(m);
        Assert.assertEquals("def Updated", m.getUrlimdb());
        Assert.assertEquals("Die Another Day Updated", m.getTitle());

        subscriber = new Subscriber();
        subscriber.setId(janikS.getId());
        s = main.getSubscriberDao().getSubscriber(subscriber);
        Assert.assertNotNull(s);
        Assert.assertEquals("Janik Subscr Updated", s.getName());
>>>>>>> 25310943

        // get object tree
        person = new Person();
        person.setId(andrej.getId());
        person.setInit(Person.Association.contacts);
        p = main.getPersonDao().getPerson(person);
        Assert.assertNotNull(p);
        Assert.assertEquals("Andrejček", p.getLastName());
        Assert.assertTrue(p.getContacts().size() == 1);
        System.out.println("Contact for Andrej " + p.getContacts().get(0));

        // // queries
        // list = main.listAll();
        // Assert.assertEquals(5, list.size());
        //
        // person = new Person();
        // person.setName("Jan");
        // list = main.listSome(person);
        // Assert.assertEquals(1, list.size());
        //
        // person = new Person();
        // person.setName("Jan");
        // list = main.listLike(person, true);
        // Assert.assertEquals(2, list.size());
        // list = main.listLike(person, false);
        // Assert.assertEquals(2, list.size());
        // person.setName("an");
        // list = main.listLike(person, true);
        // Assert.assertEquals(1, list.size());
        // list = main.listLike(person, false);
        // Assert.assertEquals(3, list.size());
        //
        // // left join
        // person = new Person();
        // person.setName("Honza");
        // list = main.listPeopleAndContacts(person);
        // Assert.assertEquals(1, list.size());
        // Assert.assertEquals("Honza", list.get(0).getName());
        // Assert.assertEquals(2, list.get(0).getContacts().size());
        // Assert.assertTrue(list.get(0).getContacts() instanceof ArrayList);
        // Assert.assertEquals("Honza address 1", list.get(0).getContacts().get(0).getAddress());
        // Assert.assertEquals("Honza address 2", list.get(0).getContacts().get(1).getAddress());
        // list = main.listPeopleAndContacts2(person);
        // Assert.assertEquals(1, list.size());
        // Assert.assertEquals("Honza", list.get(0).getName());
        // Assert.assertEquals(2, list.get(0).getContacts().size());
        // Assert.assertTrue(list.get(0).getContacts() instanceof List);
        // Assert.assertEquals("Honza address 1", list.get(0).getContacts().get(0).getAddress());
        // Assert.assertEquals("Honza address 2", list.get(0).getContacts().get(1).getAddress());
        //
        // // inheritance
        // list = main.listPeopleLibrary(null);
        // Assert.assertEquals(5, list.size());
        // Assert.assertEquals("Andrej", list.get(0).getName());
        // Assert.assertEquals(3, list.get(0).getLibrary().size());
        // Assert.assertEquals("Die Another Day", list.get(0).getLibrary().get(0).getTitle());
        // Assert.assertTrue(list.get(0).getLibrary().get(0) instanceof Movie);
        // Assert.assertEquals("def", ((Movie) list.get(0).getLibrary().get(0)).getUrlimdb());
        // Assert.assertEquals(new Integer(95), ((Movie) list.get(0).getLibrary().get(0)).getPlaylength());
        // Assert.assertEquals("The Adventures of Robin Hood", list.get(0).getLibrary().get(1).getTitle());
        // Assert.assertTrue(list.get(0).getLibrary().get(1) instanceof NewBook);
        // Assert.assertEquals("978-0140367003", ((NewBook) list.get(0).getLibrary().get(1)).getIsbn());
        // Assert.assertEquals("The Three Musketeers", list.get(0).getLibrary().get(2).getTitle());
        // Assert.assertTrue(list.get(0).getLibrary().get(2) instanceof NewBook);
        // Assert.assertEquals("978-1897093634", ((NewBook) list.get(0).getLibrary().get(2)).getIsbn());
        //
        // // crud
        // person = new Person();
        // person.setId(janik.getId());
        // person.setName("Bozena");
        // p = main.update(person);
        // Assert.assertNotNull(p);
        // Assert.assertEquals("Bozena", p.getName());
        //
        // person = new Person();
        // person.setId(jan.getId());
        // deleted = main.delete(person);
        // Assert.assertTrue(deleted);
        // list = main.listAll();
        // Assert.assertEquals(4, list.size());
        //
        // try {
        // deleted = main.delete(null);
        // Assert.fail();
        // } catch (IllegalArgumentException e) {
        // }
        // list = main.listAll();
        // Assert.assertEquals(4, list.size());
        //
        // // custom type
        // Contact cc = new Contact()._setAddress("Pepa address 1");
        // cc.setPhoneNumber(new PhoneNumber(111, 222, 3333));
        // Person pepa = main.insertCustom(new Person("Pepa"), cc);
        // Contact contact = new Contact();
        // contact.setPhoneNumber(new PhoneNumber(111, 222, 3333));
        // list = main.listCustom(contact);
        // Assert.assertEquals(1, list.size());
        // Assert.assertEquals("111-222-3333", list.get(0).getContacts().get(0).getPhoneNumber().toString());
        //
        // List<Subscriber> subscribers = main.listAllSubsribersWithBillingDetails();
        // Assert.assertEquals(2, subscribers.size());
        //
        // java.sql.Timestamp stamp = main.callSimpleFunction(new java.sql.Timestamp(new Date().getTime()));
        // Assert.assertNotNull(stamp);
        //
        // Long id = main.callStoredProcedure("Katka");
        // Assert.assertNotNull(id);
    }

    public BankAccountDao getBankAccountDao() {
        return bankAccountDao;
    }

    public BookDao getBookDao() {
        return bookDao;
    }

    public ContactDao getContactDao() {
        return contactDao;
    }

    public CreditCardDao getCreditCardDao() {
        return creditCardDao;
    }

    public LibraryDao getLibraryDao() {
        return libraryDao;
    }

    public MovieDao getMovieDao() {
        return movieDao;
    }

    public PersonDao getPersonDao() {
        return personDao;
    }

    public SubscriberDao getSubscriberDao() {
        return subscriberDao;
    }

    public PersonLibraryDao getPersonLibraryDao() {
        return personLibraryDao;
    }
}<|MERGE_RESOLUTION|>--- conflicted
+++ resolved
@@ -153,18 +153,6 @@
     // return (count > 0) ? movie : null;
     // }
 
-<<<<<<< HEAD
-    public NewBook insertNewBook(NewBook book) {
-        SqlCrudEngine sqlInsertMedia = sqlFactory.getCrudEngine("INSERT_MEDIA");
-        SqlCrudEngine sqlInsertNewBook = sqlFactory.getCrudEngine("INSERT_NEW_BOOK");
-        int count = sqlInsertMedia.insert(session, book);
-        if (count > 0) {
-            sqlInsertNewBook.insert(session, book);
-        }
-        logger.info("insert book: " + count + ": " + book);
-        return (count > 0) ? book : null;
-    }
-=======
     // public Book insertBook(Book book) {
     // SqlCrudEngine sqlInsertMedia = sqlFactory.getCrudEngine("INSERT_MEDIA");
     // SqlCrudEngine sqlInsertBook = sqlFactory.getCrudEngine("INSERT_BOOK");
@@ -175,7 +163,6 @@
     // logger.info("insert book: " + count + ": " + book);
     // return (count > 0) ? book : null;
     // }
->>>>>>> 25310943
 
     // public void insertPersonLibrary(Person person, Media... media) {
     // SqlCrudEngine sqlInsertPersonLibrary = sqlFactory.getCrudEngine("INSERT_PERSON_LIBRARY");
@@ -231,21 +218,12 @@
     // return (count > 0) ? person : null;
     // }
 
-<<<<<<< HEAD
-    public NewBook getNewBook(NewBook book) {
-        SqlCrudEngine sqlEngine = sqlFactory.getCrudEngine("GET_NEW_BOOK");
-        NewBook b = sqlEngine.get(session, NewBook.class, book);
-        logger.info("get book: " + b);
-        return b;
-    }
-=======
     // public Book getBook(Book book) {
     // SqlCrudEngine sqlEngine = sqlFactory.getCrudEngine("GET_BOOK");
     // Book b = sqlEngine.get(session, Book.class, book);
     // logger.info("get book: " + b);
     // return b;
     // }
->>>>>>> 25310943
 
     // public List<Person> listAll() {
     // SqlQueryEngine sqlEngine = sqlFactory.getQueryEngine("ALL_PEOPLE");
@@ -372,18 +350,14 @@
 
     public static void main(String[] args) throws Exception {
         Person person, p;
-<<<<<<< HEAD
+        BankAccount bankAccount, b1;
         NewBook book, b;
-=======
-        BankAccount bankAccount, b1;
-        Book book, b;
         Contact contact, c;
         CreditCard creditCard, c1;
         Library l, library;
         Movie movie, m;
         Subscriber subscriber, s;
 
->>>>>>> 25310943
         List<Person> list;
         boolean deleted;
         Main main = new Main();
@@ -417,17 +391,10 @@
                 new CreditCard(janikS, "CC")._setCcNumber(123L));
         main.getCreditCardDao().insertCreditCard(new CreditCard(honzaS, "CC")._setCcNumber(456L));
 
-<<<<<<< HEAD
-        NewBook book1 = main.insertNewBook(new NewBook("The Adventures of Robin Hood", "978-0140367003"));
-        NewBook book2 = main.insertNewBook(new NewBook("The Three Musketeers", "978-1897093634"));
-        Movie movie1 = main.insertMovie(new Movie("Pippi Långstrump i Söderhavet", "abc", 82));
-        Movie movie2 = main.insertMovie(new Movie("Die Another Day", "def", 95));
-=======
-        Book book1 = main.getBookDao().insertBook(new Book("The Adventures of Robin Hood", "978-0140367003"));
-        Book book2 = main.getBookDao().insertBook(new Book("The Three Musketeers", "978-1897093634"));
+        NewBook book1 = main.getBookDao().insertBook(new NewBook("The Adventures of Robin Hood", "978-0140367003"));
+        NewBook book2 = main.getBookDao().insertBook(new NewBook("The Three Musketeers", "978-1897093634"));
         Movie movie1 = main.getMovieDao().insertMovie(new Movie("Pippi Långstrump i Söderhavet", "abc", 82));
         Movie movie2 = main.getMovieDao().insertMovie(new Movie("Die Another Day", "def", 95));
->>>>>>> 25310943
 
         main.getPersonLibraryDao().insertPersonLibrary(jan, book1, movie1);
         main.getPersonLibraryDao().insertPersonLibrary(honza, book2, movie2);
@@ -445,7 +412,7 @@
         b1 = main.getBankAccountDao().updateBankAccount(bankAccount1);
         Assert.assertNotNull(b1);
 
-        book1.setIsbn("978-9940367003");
+        book1.setNewIsbn("978-9940367003");
         book1.setTitle("The Adventures of Robin Hood Updated");
         b = main.getBookDao().updateBook(book1);
         Assert.assertNotNull(b);
@@ -501,15 +468,9 @@
         // get
         book = new NewBook();
         book.setId(book1.getId());
-<<<<<<< HEAD
-        b = main.getNewBook(book);
-        Assert.assertNotNull(b);
-        Assert.assertEquals("978-0140367003", b.getNewIsbn());
-        Assert.assertEquals("The Adventures of Robin Hood", b.getTitle());
-=======
         b = main.getBookDao().getBook(book);
         Assert.assertNotNull(b);
-        Assert.assertEquals("978-9940367003", b.getIsbn());
+        Assert.assertEquals("978-9940367003", b.getNewIsbn());
         Assert.assertEquals("The Adventures of Robin Hood Updated", b.getTitle());
 
         bankAccount = new BankAccount();
@@ -549,7 +510,6 @@
         s = main.getSubscriberDao().getSubscriber(subscriber);
         Assert.assertNotNull(s);
         Assert.assertEquals("Janik Subscr Updated", s.getName());
->>>>>>> 25310943
 
         // get object tree
         person = new Person();
